--- conflicted
+++ resolved
@@ -90,7 +90,7 @@
 
 static void BuildIdentifyRequest(uint8_t *cmdout);
 //static void BuildReadBlockRequest(uint8_t *cmdout, uint8_t *uid, uint8_t blockNumber );
-static void BuildInventoryResponse(uint8_t *cmdout, uint8_t *uid);
+//static void BuildInventoryResponse(uint8_t *cmdout, uint8_t *uid);
 
 // ---------------------------
 // Signal Processing 
@@ -704,15 +704,10 @@
 */
 
 // Now the VICC>VCD responses when we are simulating a tag
-<<<<<<< HEAD
-/* static void BuildInventoryResponse( uint8_t *uid)
-{
-	uint8_t cmd[12];
-=======
+/*
 static void BuildInventoryResponse(uint8_t *out, uint8_t *uid) {
 
 	uint8_t cmd[CMD_INV_RESP] = {0};
->>>>>>> 081a6727
 
 	// one sub-carrier, inventory, 1 slot, fast rate
 	// AFI is at bit 5 (1<<4) when doing an INVENTORY
@@ -730,15 +725,10 @@
 	cmd[9] = uid[0]; //0xe0;
 	// CRC
 	AddCrc(cmd, 10);
-<<<<<<< HEAD
-
-	CodeIso15693AsReader(cmd, sizeof(cmd));
-}*/
-=======
 	CodeIso15693AsReader(cmd, CMD_INV_RESP);
 	memcpy(out, cmd, CMD_ID_RESP);
 }
->>>>>>> 081a6727
+*/
 
 // Universal Method for sending to and recv bytes from a tag
 // 	init ... should we initialize the reader?
@@ -943,34 +933,19 @@
 
 // Simulate an ISO15693 TAG, perform anti-collision and then print any reader commands
 // all demodulation performed in arm rather than host. - greg
-<<<<<<< HEAD
-void SimTagIso15693(uint32_t parameter, uint8_t *uid)
-{
+void SimTagIso15693(uint32_t parameter, uint8_t *uid) {
 	LED_A_ON();
 	LED_B_ON();
 	LED_C_OFF();
 	LED_D_OFF();
 
-	int answerLen1 = 0;
-	int recvLen = 0;
-	int samples = 0;
-	int tsamples = 0;
-	int wait = 0;
-	int elapsed = 0;
-	int cpt = 0;
-	int pageNum = 0;
-
 	FpgaDownloadAndGo(FPGA_BITSTREAM_HF);
 
-	uint8_t *buf = BigBuf_get_addr() + 3660;
-	uint8_t *recv = BigBuf_get_addr() + 3760;
 	uint8_t *tag = BigBuf_get_EM_addr();
-	memset(buf, 0x00, 100);
-	memset(recv, 0x00, 100);
 	memset(tag, 0x00, CARD_MEMORY_SIZE);
 
-	uint64_t *tagUid = tag;
-	uint8_t *tagDSFID = tagUid+8;
+	uint64_t *tagUid = (uint64_t*)tag;
+	uint8_t *tagDSFID = (uint8_t*)tagUid+8;
 	uint8_t *tagAFI = tagDSFID+1;
 	uint8_t *tagBpP = tagAFI+1; // Byte/Page
 	uint8_t *tagPages = tagBpP+1;
@@ -984,31 +959,28 @@
 	*tagPages = 52;
 	*tagIC = 2;
 
-=======
-void SimTagIso15693(uint32_t parameter, uint8_t *uid) {
-	
-	FpgaDownloadAndGo(FPGA_BITSTREAM_HF);
->>>>>>> 081a6727
 	SetAdcMuxFor(GPIO_MUXSEL_HIPKD);
 	FpgaSetupSsc();
 	// Start from off (no field generated)
-    FpgaWriteConfWord(FPGA_MAJOR_MODE_OFF);
+	FpgaWriteConfWord(FPGA_MAJOR_MODE_OFF);
 	SpinDelay(200);
 
 	LED_A_ON();
 
-	uint32_t time_start = 0;
-	int ans = 0, samples = 0, tsamples = 0;
+	int samples = 0, tsamples = 0;
 	int wait = 0, elapsed = 0;
+	int answerLen1 = 0, recvLen = 0;
+	int cpt = 0, pageNum = 0;
 
 	Dbprintf("ISO-15963 Simulating uid: %02X%02X%02X%02X%02X%02X%02X%02X", uid[0], uid[1], uid[2], uid[3], uid[4], uid[5], uid[6], uid[7]);
 
 	uint8_t buf[ISO15_MAX_FRAME];
+	uint8_t recv[ISO15_MAX_FRAME];
 	memset(buf, 0x00, sizeof(buf));
+	memset(recv, 0x00, sizeof(recv));
 
 	LED_C_ON();
 
-<<<<<<< HEAD
 	bool highRate = false;
 	bool selected = false;
 	bool finished = false;
@@ -1019,13 +991,14 @@
 		WDT_HIT();
 
 		// Listen to reader
-		answerLen1 = GetIso15693AnswerFromSniff(buf, 100, &samples, &elapsed) ;
+		answerLen1 = GetIso15693AnswerFromSniff(buf, &samples, &elapsed) ;
 
 		buf[answerLen1] = 0;
-
-		Dbprintf("%d octets read from reader command: %x %x %x %x %x %x %x %x %x", answerLen1,
-				 buf[0], buf[1], buf[2], buf[3], buf[4],
-				 buf[5], buf[6], buf[7], buf[8], buf[9]);
+		if (DEBUG) {
+			Dbprintf("%d octets read from reader command: %x %x %x %x %x %x %x %x %x", answerLen1,
+					 buf[0], buf[1], buf[2], buf[3], buf[4],
+					 buf[5], buf[6], buf[7], buf[8], buf[9]);
+		}
 
 		if (answerLen1 <= 3)
 			continue;
@@ -1124,33 +1097,7 @@
 			TransmitTo15693Reader(ToSend,ToSendMax, &tsamples, &wait);
 		}
 	}
-=======
-	// Build a suitable reponse to the reader INVENTORY cocmmand
-	// not so obsvious, but in the call to BuildInventoryResponse,  the command is copied to the global ToSend buffer used below.			
-	uint8_t cmd[CMD_INV_RESP] = {0};
-	BuildInventoryResponse(cmd, uid);
-
-	while (!BUTTON_PRESS() && !usb_poll_validate_length() ) {
-		WDT_HIT();
-
-		// Listen to reader
-		ans = GetIso15693AnswerFromSniff(buf, &samples, &elapsed) ;
-
-		// we should do a better check than this
-		if (ans >= 1 ) {
-			time_start = GetCountSspClk();
-			TransmitTo15693Reader(ToSend, ToSendMax, &tsamples, &wait);
-			LogTrace(cmd, CMD_INV_RESP, time_start << 4, (GetCountSspClk() - time_start) << 4, NULL, true);						
->>>>>>> 081a6727
-
-			if (DEBUG) {
-				Dbprintf("%d octets read from reader command: %x %x %x %x %x %x %x %x", ans,
-					buf[0], buf[1], buf[2],	buf[3],
-					buf[4], buf[5],	buf[6], buf[7]
-				);
-			}
-		}
-	}
+
 	switch_off();
 }
 
