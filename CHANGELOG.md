# Change Log
All notable changes to this project will be documented in this file.
This project uses the changelog in accordance with [keepchangelog](http://keepachangelog.com/). Please use this to write notable changes, which is not the same as git commit log...

## [unreleased][unreleased]

### Added
- `hf iclass managekeys` to save, load and manage iclass keys.  (adjusted most commands to accept a loaded key in memory) (marshmellow)
- `hf iclass readblk` to select, authenticate, and read 1 block from an iclass card (marshmellow)
- `hf iclass writeblk` to select, authenticate, and write 1 block to an iclass card (or picopass) (marshmellow + others)
- `hf iclass clone` to take a saved dump file and clone selected blocks to a new tag (marshmellow + others)
- `hf iclass calcnewkey` - to calculate the div_key change to change a key - (experimental) (marshmellow + others)
- `hf iclass encryptblk` - to encrypt a data block hex to prep for writing that block (marshmellow)
- ISO14443a stand-alone operation with ARM CFLAG="WITH_ISO14443a_StandAlone". This code can read & emulate two banks of 14a tag UIDs and write to "magic" cards  (Craig Young) 
- AWID26 command context added as 'lf awid' containing realtime demodulation as well as cloning/simulation based on tag numbers (Craig Young)
- Added 'hw status'. This command makes the ARM print out some runtime information. (holiman) 
- Added 'hw ping'. This command just sends a usb packets and checks if the pm3 is responsive. Can be used to abort certain operations which supports abort over usb. (holiman)
- Added `data hex2bin` and `data bin2hex` for command line conversion between binary and hexadecimal (holiman)
<<<<<<< HEAD
- Added 'hf snoop'. This command take digitalized signal from FPGA and put in BigBuffer. (pwpiwi + enio)
=======
- Added Topaz (NFC type 1) protocol support ('hf topaz reader', 'hf list topaz', 'hf 14a raw -T', 'hf topaz snoop'). (piwi)
- Added option c to 'hf list' (mark CRC bytes) (piwi)

>>>>>>> d9cc4e1a

### Changed
- changed `lf config t <threshold>` to be 0 - 128 and will trigger on + or - threshold value (marshmellow) 
- `hf iclass dump` cli options - can now dump AA1 and AA2 with different keys in one run (does not go to muliple pages for the larger tags yet)
- Revised workflow for StandAloneMode14a (Craig Young)
- EPA functions (`hf epa`) now support both ISO 14443-A and 14443-B cards (frederikmoellers)
- 'hw version' only talks to ARM at startup, after that the info is cached. (pwpiwi)

## [2.2.0][2015-07-12]

### Changed
- Added `hf 14b raw -s` option to auto select a 14b std tag before raw command 
- Changed `hf 14b write` to `hf 14b sriwrite` as it only applied to sri tags (marshmellow)
- Added `hf 14b info` to `hf search` (marshmellow)
- Added compression of fpga config and data, *BOOTROM REFLASH REQUIRED* (piwi)
- Implemented better detection of mifare-tags that are not vulnerable to classic attacks (`hf mf mifare`, `hf mf nested`) (piwi)

### Added
- Add `hf 14b info` to find and print info about std 14b tags and sri tags (using 14b raw commands in the client)  (marshmellow)
- Add PACE replay functionality (frederikmoellers)

### Fixed 
- t55xx write timing (marshmellow)


## [2.1.0][2015-06-23]

### Changed
- Added ultralight/ntag tag type detection to `hf 14a read` (marshmellow)
- Improved ultralight dump command to auto detect tag type, take authentication, and dump full memory (or subset specified) of known tag types (iceman1001 / marshmellow)
- Combined ultralight read/write commands and added authentication (iceman1001)
- Improved LF manchester and biphase demodulation and ask clock detection especially for reads with heavy clipping. (marshmellow)
- Iclass read, `hf iclass read` now also reads tag config and prints configuration. (holiman)
- *bootrom* needs to be flashed, due to new address boundaries between os and fpga, after a size optimization (piwi)

### Fixed
- Fixed EM4x50 read/demod of the tags broadcasted memory blocks. 'lf em4x em4x50read' (not page read) (marshmellow)
- Fixed issue #19, problems with LF T55xx commands (iceman1001, marshmellow)
- Fixed various problems with iso14443b, issue #103 (piwi, marshmellow)

### Added
- Added `hf search` - currently tests for 14443a tags, iclass tags, and 15693 tags (marshmellow) 
- Added `hf mfu info` Ultralight/NTAG info command - reads tag configuration and info, allows authentication if needed (iceman1001, marshmellow)
- Added Mifare Ultralight C and Ultralight EV1/NTAG authentication. (iceman1001)
- Added changelog

## [2.0.0] - 2015-03-25
### Changed
- LF sim operations now abort when new commands arrive over the USB - not required to push the device button anymore.

### Fixed
- Mifare simulation, `hf mf sim` (was broken a long time) (pwpiwi)
- Major improvements in LF area and data operations. (marshmellow, iceman1001)
- Issues regarding LF simulation (pwpiwi)

### Added
- iClass functionality: full simulation of iclass tags, so tags can be simulated with data (not only CSN). Not yet support for write/update, but readers don't seem to enforce update. (holiman).
- iClass decryption. Proxmark can now decrypt data on an iclass tag, but requires you to have the HID decryption key locally on your computer, as this is not bundled with the sourcecode. 

<|MERGE_RESOLUTION|>--- conflicted
+++ resolved
@@ -16,13 +16,9 @@
 - Added 'hw status'. This command makes the ARM print out some runtime information. (holiman) 
 - Added 'hw ping'. This command just sends a usb packets and checks if the pm3 is responsive. Can be used to abort certain operations which supports abort over usb. (holiman)
 - Added `data hex2bin` and `data bin2hex` for command line conversion between binary and hexadecimal (holiman)
-<<<<<<< HEAD
 - Added 'hf snoop'. This command take digitalized signal from FPGA and put in BigBuffer. (pwpiwi + enio)
-=======
 - Added Topaz (NFC type 1) protocol support ('hf topaz reader', 'hf list topaz', 'hf 14a raw -T', 'hf topaz snoop'). (piwi)
 - Added option c to 'hf list' (mark CRC bytes) (piwi)
-
->>>>>>> d9cc4e1a
 
 ### Changed
 - changed `lf config t <threshold>` to be 0 - 128 and will trigger on + or - threshold value (marshmellow) 
