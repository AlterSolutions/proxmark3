//-----------------------------------------------------------------------------
// Copyright (C) 2010 iZsh <izsh at fail0verflow.com>
//
// This code is licensed to you under the terms of the GNU GPL, version 2 or,
// at your option, any later version. See the LICENSE.txt file for the text of
// the license.
//-----------------------------------------------------------------------------
// utilities
//-----------------------------------------------------------------------------

#include "util.h"

#include <stdint.h>
#include <string.h>
#include <ctype.h>
#include <stdlib.h>
#include <stdio.h>
#include <time.h>
#include "data.h"

#ifdef _WIN32
#include <windows.h>
#endif

#define MAX_BIN_BREAK_LENGTH   (3072+384+1)

#ifndef _WIN32
#include <termios.h>
#include <sys/ioctl.h> 
#include <unistd.h>

int ukbhit(void)
{
  int cnt = 0;
  int error;
  static struct termios Otty, Ntty;

  if ( tcgetattr(STDIN_FILENO, &Otty) == -1 ) return -1;
  Ntty = Otty;

  Ntty.c_iflag          = 0x0000;   // input mode
  Ntty.c_oflag          = 0x0000;   // output mode
  Ntty.c_lflag         &= ~ICANON;  // control mode = raw
  Ntty.c_cc[VMIN]       = 1;        // return if at least 1 character is in the queue
  Ntty.c_cc[VTIME]      = 0;   	    // no timeout. Wait forever
  
  if (0 == (error = tcsetattr(STDIN_FILENO, TCSANOW, &Ntty))) {   // set new attributes
    error += ioctl(STDIN_FILENO, FIONREAD, &cnt);                 // get number of characters availabe
    error += tcsetattr(STDIN_FILENO, TCSANOW, &Otty);             // reset attributes
  }

  return ( error == 0 ? cnt : -1 );
}

#else

#include <conio.h>
int ukbhit(void) {
	return kbhit();
}
#endif

// log files functions
void AddLogLine(char *file, char *extData, char *c) {
	FILE *fLog = NULL;
    char filename[FILE_PATH_SIZE] = {0x00};
    int len = 0;

    len = strlen(file);
    if (len > FILE_PATH_SIZE) len = FILE_PATH_SIZE;
    memcpy(filename, file, len);
   
	fLog = fopen(filename, "a");
	if (!fLog) {
		printf("Could not append log file %s", filename);
		return;
	}

	fprintf(fLog, "%s", extData);
	fprintf(fLog, "%s\n", c);
	fclose(fLog);
}

void AddLogHex(char *fileName, char *extData, const uint8_t * data, const size_t len){
	AddLogLine(fileName, extData, sprint_hex(data, len));
}

void AddLogUint64(char *fileName, char *extData, const uint64_t data) {
  char buf[100] = {0};
	sprintf(buf, "%x%x", (unsigned int)((data & 0xFFFFFFFF00000000) >> 32), (unsigned int)(data & 0xFFFFFFFF));
	AddLogLine(fileName, extData, buf);
}

void AddLogCurrentDT(char *fileName) {
	char buff[20];
	struct tm *curTime;

	time_t now = time(0);
	curTime = gmtime(&now);

	strftime (buff, sizeof(buff), "%Y-%m-%d %H:%M:%S", curTime);
	AddLogLine(fileName, "\nanticollision: ", buff);
}

void FillFileNameByUID(char *fileName, uint8_t * uid, char *ext, int byteCount) {
	char * fnameptr = fileName;
	memset(fileName, 0x00, 200);
	
	for (int j = 0; j < byteCount; j++, fnameptr += 2)
		sprintf(fnameptr, "%02x", (unsigned int) uid[j]); 
	sprintf(fnameptr, "%s", ext); 
}

void hex_to_buffer(const uint8_t *buf, const uint8_t *hex_data, const size_t hex_len, const size_t hex_max_len, 
	const size_t min_str_len, const size_t spaces_between, bool uppercase) {
		
	char *tmp = (char *)buf;
	size_t i;

	int maxLen = ( hex_len > hex_max_len) ? hex_max_len : hex_len;

	for (i = 0; i < maxLen; ++i, tmp += 2 + spaces_between) {
		sprintf(tmp, (uppercase) ? "%02X" : "%02x", (unsigned int) hex_data[i]); 
		
		for (int j = 0; j < spaces_between; j++)
			sprintf(tmp + 2 + j, " ");
	}
	
	i *= (2 + spaces_between);
	int minStrLen = min_str_len > i ? min_str_len : 0;
	if (minStrLen > hex_max_len)
		minStrLen = hex_max_len;
	for(; i < minStrLen; i++, tmp += 1) 
		sprintf(tmp, " ");

	return;
}

// printing and converting functions

void print_hex(const uint8_t * data, const size_t len)
{
	size_t i;

	for (i=0; i < len; i++)
		printf("%02x ", data[i]);

	printf("\n");
}

void print_hex_break(const uint8_t *data, const size_t len, uint8_t breaks) {

	int rownum = 0;
	printf("[%02d] | ", rownum);
	for (int i = 0; i < len; ++i) {

		printf("%02X ", data[i]);
		
		// check if a line break is needed
		if ( breaks > 0 && !((i+1) % breaks) && (i+1 < len) ) {
			++rownum;
			printf("\n[%02d] | ", rownum);
		}
	}
	printf("\n");
}

char *sprint_hex(const uint8_t *data, const size_t len) {
	static char buf[1025] = {0};
	
	hex_to_buffer((uint8_t *)buf, data, len, sizeof(buf) - 1, 0, 1, false);

	return buf;
}

char *sprint_hex_inrow_ex(const uint8_t *data, const size_t len, const size_t min_str_len) {
	static char buf[1025] = {0};

	hex_to_buffer((uint8_t *)buf, data, len, sizeof(buf) - 1, min_str_len, 0, false);

	return buf;
}

char *sprint_hex_inrow(const uint8_t *data, const size_t len) {
	return sprint_hex_inrow_ex(data, len, 0);
}

char *sprint_bin_break(const uint8_t *data, const size_t len, const uint8_t breaks) {
	// make sure we don't go beyond our char array memory
	int max_len;
	if (breaks==0)
		max_len = ( len > MAX_BIN_BREAK_LENGTH ) ? MAX_BIN_BREAK_LENGTH : len;
	else
		max_len = ( len+(len/breaks) > MAX_BIN_BREAK_LENGTH ) ? MAX_BIN_BREAK_LENGTH : len+(len/breaks);

	static char buf[MAX_BIN_BREAK_LENGTH]; // 3072 + end of line characters if broken at 8 bits
	//clear memory
	memset(buf, 0x00, sizeof(buf));
	char *tmp = buf;

	size_t in_index = 0;
	// loop through the out_index to make sure we don't go too far
	for (size_t out_index=0; out_index < max_len; out_index++) {
		// set character - (should be binary but verify it isn't more than 1 digit)
		if (data[in_index]<10)
			sprintf(tmp++, "%u", (unsigned int) data[in_index]);
		// check if a line break is needed and we have room to print it in our array
		if ( (breaks > 0) && !((in_index+1) % breaks) && (out_index+1 < max_len) ) {
			// increment and print line break
			out_index++;
			sprintf(tmp++, "%s","\n");
		}
		in_index++;
	}

	return buf;
}

char *sprint_bin(const uint8_t *data, const size_t len) {
	return sprint_bin_break(data, len, 0);
}

char *sprint_hex_ascii(const uint8_t *data, const size_t len) {
	static char buf[1024];
	char *tmp = buf;
	memset(buf, 0x00, 1024);
	size_t max_len = (len > 255) ? 255 : len;
	// max 255 bytes * 3 + 2 characters = 767 in buffer
	sprintf(tmp, "%s| ", sprint_hex(data, max_len) );
	
	size_t i = 0;
	size_t pos = (max_len * 3)+2;
	// add another 255 characters ascii = 1020 characters of buffer used
	while(i < max_len) {
		char c = data[i];
		if ( (c < 32) || (c == 127))
			c = '.';
		sprintf(tmp+pos+i, "%c",  c);
		++i;
	}
	return buf;
}

char *sprint_ascii_ex(const uint8_t *data, const size_t len, const size_t min_str_len) {
	static char buf[1024];
	char *tmp = buf;
	memset(buf, 0x00, 1024);
	size_t max_len = (len > 1010) ? 1010 : len;
	size_t i = 0;
	while(i < max_len){
		char c = data[i];
		tmp[i] = ((c < 32) || (c == 127)) ? '.' : c;
		++i;
	}
	
	int minStrLen = min_str_len > i ? min_str_len : 0;
	for(; i < minStrLen; ++i) 
		tmp[i] = ' ';
	
	return buf;
}

char *sprint_ascii(const uint8_t *data, const size_t len) {
	return sprint_ascii_ex(data, len, 0);
}

void num_to_bytes(uint64_t n, size_t len, uint8_t* dest)
{
	while (len--) {
		dest[len] = (uint8_t) n;
		n >>= 8;
	}
}

uint64_t bytes_to_num(uint8_t* src, size_t len)
{
	uint64_t num = 0;
	while (len--)
	{
		num = (num << 8) | (*src);
		src++;
	}
	return num;
}

void num_to_bytebits(uint64_t	n, size_t len, uint8_t *dest) {
	while (len--) {
		dest[len] = n & 1;
		n >>= 1;
	}
}

//least significant bit first
void num_to_bytebitsLSBF(uint64_t n, size_t len, uint8_t *dest) {
	for(int i = 0 ; i < len ; ++i) {
		dest[i] =  n & 1;
		n >>= 1;
	}
}

// Swap bit order on a uint32_t value.  Can be limited by nrbits just use say 8bits reversal
// And clears the rest of the bits.
uint32_t SwapBits(uint32_t value, int nrbits) {
	uint32_t newvalue = 0;
	for(int i = 0; i < nrbits; i++) {
		newvalue ^= ((value >> i) & 1) << (nrbits - 1 - i);
	}
	return newvalue;
}

// aa,bb,cc,dd,ee,ff,gg,hh, ii,jj,kk,ll,mm,nn,oo,pp
// to
// hh,gg,ff,ee,dd,cc,bb,aa, pp,oo,nn,mm,ll,kk,jj,ii
// up to 64 bytes or 512 bits
uint8_t *SwapEndian64(const uint8_t *src, const size_t len, const uint8_t blockSize){
	static uint8_t buf[64];
	memset(buf, 0x00, 64);
	uint8_t *tmp = buf;
	for (uint8_t block=0; block < (uint8_t)(len/blockSize); block++){
		for (size_t i = 0; i < blockSize; i++){
			tmp[i+(blockSize*block)] = src[(blockSize-1-i)+(blockSize*block)];
		}
	}
	return tmp;
}

// takes a uint8_t src array, for len items and reverses the byte order in blocksizes (8,16,32,64), 
// returns: the dest array contains the reordered src array.
void SwapEndian64ex(const uint8_t *src, const size_t len, const uint8_t blockSize, uint8_t *dest){
	for (uint8_t block=0; block < (uint8_t)(len/blockSize); block++){
		for (size_t i = 0; i < blockSize; i++){
			dest[i+(blockSize*block)] = src[(blockSize-1-i)+(blockSize*block)];
		}
	}
}

//assumes little endian
char * printBits(size_t const size, void const * const ptr)
{
    unsigned char *b = (unsigned char*) ptr;	
    unsigned char byte;
	static char buf[1024];
	char * tmp = buf;
    int i, j;

    for (i=size-1;i>=0;i--)
    {
        for (j=7;j>=0;j--)
        {
            byte = b[i] & (1<<j);
            byte >>= j;
            sprintf(tmp, "%u", (unsigned int)byte);
			tmp++;
        }
    }
	return buf;
}

//  -------------------------------------------------------------------------
//  string parameters lib
//  -------------------------------------------------------------------------

//  -------------------------------------------------------------------------
//  line     - param line
//  bg, en   - symbol numbers in param line of beginning and ending parameter
//  paramnum - param number (from 0)
//  -------------------------------------------------------------------------
int param_getptr(const char *line, int *bg, int *en, int paramnum)
{
	int i;
	int len = strlen(line);
	
	*bg = 0;
	*en = 0;
	
  // skip spaces
	while (line[*bg] ==' ' || line[*bg]=='\t') (*bg)++;
	if (*bg >= len) {
		return 1;
	}

	for (i = 0; i < paramnum; i++) {
		while (line[*bg]!=' ' && line[*bg]!='\t' && line[*bg] != '\0') (*bg)++;
		while (line[*bg]==' ' || line[*bg]=='\t') (*bg)++;
		
		if (line[*bg] == '\0') return 1;
	}
	
	*en = *bg;
	while (line[*en] != ' ' && line[*en] != '\t' && line[*en] != '\0') (*en)++;
	
	(*en)--;

	return 0;
}


int param_getlength(const char *line, int paramnum)
{
	int bg, en;
	
	if (param_getptr(line, &bg, &en, paramnum)) return 0;

	return en - bg + 1;
}

char param_getchar(const char *line, int paramnum) {
	return param_getchar_indx(line, 0, paramnum);
}

char param_getchar_indx(const char *line, int indx, int paramnum) {
	int bg, en;
	
	if (param_getptr(line, &bg, &en, paramnum)) return 0x00;

	if (bg + indx > en)
		return '\0';
	
	return line[bg + indx];
}

uint8_t param_get8(const char *line, int paramnum)
{
	return param_get8ex(line, paramnum, 0, 10);
}

/**
 * @brief Reads a decimal integer (actually, 0-254, not 255)
 * @param line
 * @param paramnum
 * @return -1 if error
 */
uint8_t param_getdec(const char *line, int paramnum, uint8_t *destination)
{
	uint8_t val =  param_get8ex(line, paramnum, 255, 10);
	if( (int8_t) val == -1) return 1;
	(*destination) = val;
	return 0;
}
/**
 * @brief Checks if param is decimal
 * @param line
 * @param paramnum
 * @return
 */
uint8_t param_isdec(const char *line, int paramnum)
{
	int bg, en;
	//TODO, check more thorougly
	if (!param_getptr(line, &bg, &en, paramnum)) return 1;
		//		return strtoul(&line[bg], NULL, 10) & 0xff;

	return 0;
}

uint8_t param_get8ex(const char *line, int paramnum, int deflt, int base)
{
	int bg, en;

	if (!param_getptr(line, &bg, &en, paramnum)) 
		return strtoul(&line[bg], NULL, base) & 0xff;
	else
		return deflt;
}

uint32_t param_get32ex(const char *line, int paramnum, int deflt, int base)
{
	int bg, en;

	if (!param_getptr(line, &bg, &en, paramnum)) 
		return strtoul(&line[bg], NULL, base);
	else
		return deflt;
}

uint64_t param_get64ex(const char *line, int paramnum, int deflt, int base)
{
	int bg, en;

	if (!param_getptr(line, &bg, &en, paramnum)) 
		return strtoull(&line[bg], NULL, base);
	else
		return deflt;
}

int param_gethex(const char *line, int paramnum, uint8_t * data, int hexcnt)
{
	int bg, en, temp, i;

	if (hexcnt % 2)
		return 1;
	
	if (param_getptr(line, &bg, &en, paramnum)) return 1;

	if (en - bg + 1 != hexcnt) 
		return 1;

	for(i = 0; i < hexcnt; i += 2) {
		if (!(isxdigit((unsigned char)line[bg + i]) && isxdigit((unsigned char)line[bg + i + 1])) )	return 1;
		
		sscanf((char[]){line[bg + i], line[bg + i + 1], 0}, "%X", &temp);
		data[i / 2] = temp & 0xff;
	}	

	return 0;
}
int param_gethex_ex(const char *line, int paramnum, uint8_t * data, int *hexcnt)
{
	int bg, en, temp, i;

	//if (hexcnt % 2)
	//	return 1;
	
	if (param_getptr(line, &bg, &en, paramnum)) return 1;

	*hexcnt = en - bg + 1;
	if (*hexcnt % 2) //error if not complete hex bytes
		return 1;

	for(i = 0; i < *hexcnt; i += 2) {
		if (!(isxdigit((unsigned char)line[bg + i]) && isxdigit((unsigned char)line[bg + i + 1])) )	return 1;
		
		sscanf((char[]){line[bg + i], line[bg + i + 1], 0}, "%X", &temp);
		data[i / 2] = temp & 0xff;
	}	

	return 0;
}

int param_gethex_to_eol(const char *line, int paramnum, uint8_t * data, int maxdatalen, int *datalen) {
	int bg, en;
	uint32_t temp;
	char buf[5] = {0};

	if (param_getptr(line, &bg, &en, paramnum)) return 1;

	*datalen = 0;
	
	int indx = bg;
	while (line[indx]) {
		if (line[indx] == '\t' || line[indx] == ' ') {
			indx++;
			continue;
		}
		
		if (isxdigit((unsigned char)line[indx])) {
			buf[strlen(buf) + 1] = 0x00;
			buf[strlen(buf)] = line[indx];
		} else {
			// if we have symbols other than spaces and hex
			return 1;
		}				

		if (*datalen >= maxdatalen) {
			// if we dont have space in buffer and have symbols to translate
			return 2;
		}

		if (strlen(buf) >= 2) {
			sscanf(buf, "%x", &temp);
			data[*datalen] = (uint8_t)(temp & 0xff);
			*buf = 0;
			(*datalen)++;
		}
		
		indx++;
	}

	if (strlen(buf) > 0) 
		//error when not completed hex bytes
		return 3;
		
	return 0;
}

int param_getstr(const char *line, int paramnum, char * str, size_t buffersize)
{
	int bg, en;

	if (param_getptr(line, &bg, &en, paramnum)) {	
		return 0;
	}

	// Prevent out of bounds errors
	if (en - bg + 1 >= buffersize) {
		printf("out of bounds error: want %d bytes have %zd bytes\n", en - bg + 1 + 1, buffersize);
		return 0;
	}
	
	memcpy(str, line + bg, en - bg + 1);
	str[en - bg + 1] = 0;
	
	return en - bg + 1;
}

/*
The following methods comes from Rfidler sourcecode.
https://github.com/ApertureLabsLtd/RFIDler/blob/master/firmware/Pic32/RFIDler.X/src/
*/

// convert hex to sequence of 0/1 bit values
// returns number of bits converted
int hextobinarray(char *target, char *source)
{
    int length, i, count= 0;
    char* start = source;
    char x;

    length = strlen(source);
    // process 4 bits (1 hex digit) at a time
    while(length--)
    {
        x= *(source++);
        // capitalize
        if (x >= 'a' && x <= 'f')
            x -= 32;
        // convert to numeric value
        if (x >= '0' && x <= '9')
            x -= '0';
        else if (x >= 'A' && x <= 'F')
            x -= 'A' - 10;
        else {
<<<<<<< HEAD
        	printf("Discovered unknown character %c %d at idx %d of %s\n", x, x, (unsigned int)(source - start), start);
=======
        	printf("Discovered unknown character %c %d at idx %tu of %s\n", x, x, source - start, start);
>>>>>>> 3ded0f97
            return 0;
        }
        // output
        for(i= 0 ; i < 4 ; ++i, ++count)
            *(target++)= (x >> (3 - i)) & 1;
    }
    
    return count;
}

// convert hex to human readable binary string
int hextobinstring(char *target, char *source)
{
    int length;

    if(!(length= hextobinarray(target, source)))
        return 0;
    binarraytobinstring(target, target, length);
    return length;
}

// convert binary array of 0x00/0x01 values to hex (safe to do in place as target will always be shorter than source)
// return number of bits converted
int binarraytohex(char *target,char *source, int length)
{
    unsigned char i, x;
    int j = length;

    if(j % 4)
        return 0;

    while(j)
    {
        for(i= x= 0 ; i < 4 ; ++i)
            x +=  ( source[i] << (3 - i));
        sprintf(target,"%X", (unsigned int)x);
        ++target;
        source += 4;
        j -= 4;
    }
    return length;
}

// convert binary array to human readable binary
void binarraytobinstring(char *target, char *source,  int length)
{
    int i;

    for(i= 0 ; i < length ; ++i)
        *(target++)= *(source++) + '0';
    *target= '\0';
}

// return parity bit required to match type
uint8_t GetParity( uint8_t *bits, uint8_t type, int length)
{
    int x;

    for(x= 0 ; length > 0 ; --length)
        x += bits[length - 1];
    x %= 2;

    return x ^ type;
}

// add HID parity to binary array: EVEN prefix for 1st half of ID, ODD suffix for 2nd half
void wiegand_add_parity(uint8_t *target, uint8_t *source, uint8_t length)
{
    *(target++)= GetParity(source, EVEN, length / 2);
    memcpy(target, source, length);
    target += length;
    *(target)= GetParity(source + length / 2, ODD, length / 2);
}

// xor two arrays together for len items.  The dst array contains the new xored values.
void xor(unsigned char *dst, unsigned char *src, size_t len) {
   for( ; len > 0; len--,dst++,src++)
       *dst ^= *src;
}

int32_t le24toh (uint8_t data[3]) {
    return (data[2] << 16) | (data[1] << 8) | data[0];
}
uint32_t le32toh (uint8_t *data) {
	return (uint32_t)( (data[3]<<24) | (data[2]<<16) | (data[1]<<8) | data[0]);
}

// RotateLeft - Ultralight, Desfire, works on byte level
// 00-01-02  >> 01-02-00
void rol(uint8_t *data, const size_t len){
    uint8_t first = data[0];
    for (size_t i = 0; i < len-1; i++) {
        data[i] = data[i+1];
    }
    data[len-1] = first;
}


// Replace unprintable characters with a dot in char buffer
void clean_ascii(unsigned char *buf, size_t len) {
  for (size_t i = 0; i < len; i++) {
    if (!isprint(buf[i]))
      buf[i] = '.';
  }
}

// replace \r \n to \0
void strcleanrn(char *buf, size_t len) {
	strcreplace(buf, len, '\n', '\0');
	strcreplace(buf, len, '\r', '\0');
}

// replace char in buffer
void strcreplace(char *buf, size_t len, char from, char to) {
  for (size_t i = 0; i < len; i++) {
    if (buf[i] == from)
      buf[i] = to;
  }
}

char *strmcopy(char *buf) {
	char * str = NULL;
	if ((str = (char*) malloc(strlen(buf) + 1)) != NULL) {
		memset(str, 0, strlen(buf) + 1);
		strcpy(str, buf);
	}	
	return str;
}


// determine number of logical CPU cores (use for multithreaded functions)
extern int num_CPUs(void)
{
#if defined(_WIN32)
	#include <sysinfoapi.h>
	SYSTEM_INFO sysinfo;
	GetSystemInfo(&sysinfo);
	return sysinfo.dwNumberOfProcessors;
#elif defined(__linux__) || defined(__APPLE__)
	#include <unistd.h>
	return sysconf(_SC_NPROCESSORS_ONLN);
#else
	return 1;
#endif
}
<|MERGE_RESOLUTION|>--- conflicted
+++ resolved
@@ -620,11 +620,7 @@
         else if (x >= 'A' && x <= 'F')
             x -= 'A' - 10;
         else {
-<<<<<<< HEAD
-        	printf("Discovered unknown character %c %d at idx %d of %s\n", x, x, (unsigned int)(source - start), start);
-=======
         	printf("Discovered unknown character %c %d at idx %tu of %s\n", x, x, source - start, start);
->>>>>>> 3ded0f97
             return 0;
         }
         // output
