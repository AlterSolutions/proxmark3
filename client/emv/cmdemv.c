--- conflicted
+++ resolved
@@ -49,11 +49,7 @@
 		arg_lit0("kK",  "keep",    "keep field for next command"),
 		arg_lit0("aA",  "apdu",    "show APDU reqests and responses"),
 		arg_lit0("tT",  "tlv",     "TLV decode results"),
-<<<<<<< HEAD
-		arg_str0(NULL,  NULL,      "<HEX applet AID>", NULL),
-=======
 		arg_strx0(NULL,  NULL,     "<HEX applet AID>", NULL),
->>>>>>> 11146fc1
 		arg_param_end
 	};
 	CLIExecWithReturn(cmd, argtable, true);
@@ -187,11 +183,7 @@
 	CLIParserInit("hf emv gpo", 
 		"Executes Get Processing Options command. It returns data in TLV format (0x77 - format2) or plain format (0x80 - format1).\nNeeds a EMV applet to be selected.", 
 		"Usage:\n\thf emv gpo -k -> execute GPO\n"
-<<<<<<< HEAD
-			"\thf emv gpo -st 01020304 -> execute GPO with 4-byte PDOL data, show result in TLV\n"); 
-=======
 			"\thf emv gpo -t 01020304 -> execute GPO with 4-byte PDOL data, show result in TLV\n"); 
->>>>>>> 11146fc1
 			// here need to add load params from file and gen pdol
 
 	void* argtable[] = {
@@ -201,11 +193,7 @@
 		arg_lit0("mM",  "make",    "make PDOLdata from PDOL (tag 9F38) and parameters (NOT WORK!!!)"),
 		arg_lit0("aA",  "apdu",    "show APDU reqests and responses"),
 		arg_lit0("tT",  "tlv",     "TLV decode results of selected applets"),
-<<<<<<< HEAD
-		arg_str0(NULL,  NULL,      "<HEX PDOLdata/PDOL>", NULL),
-=======
 		arg_strx0(NULL,  NULL,     "<HEX PDOLdata/PDOL>", NULL),
->>>>>>> 11146fc1
 		arg_param_end
 	};
 	CLIExecWithReturn(cmd, argtable, true);
@@ -227,11 +215,7 @@
 	// calc PDOL
 	struct tlv *pdol_data_tlv = NULL;
 	struct tlv data_tlv = {
-<<<<<<< HEAD
-		.tag = 0x01,
-=======
 		.tag = 0x83,
->>>>>>> 11146fc1
 		.len = datalen,
 		.value = (uint8_t *)data,
 	};
@@ -297,11 +281,7 @@
 		arg_lit0("kK",  "keep",    "keep field ON for next command"),
 		arg_lit0("aA",  "apdu",    "show APDU reqests and responses"),
 		arg_lit0("tT",  "tlv",     "TLV decode results of selected applets"),
-<<<<<<< HEAD
-		arg_str1(NULL,  NULL,      "<SFI 1byte HEX><SFIrec 1byte HEX>", NULL),
-=======
 		arg_strx1(NULL,  NULL,     "<SFI 1byte HEX><SFIrec 1byte HEX>", NULL),
->>>>>>> 11146fc1
 		arg_param_end
 	};
 	CLIExecWithReturn(cmd, argtable, true);
@@ -355,11 +335,7 @@
 		arg_str0("dD",  "decision", "<aac|tc|arqc>", "Terminal decision. aac - declined, tc - approved, arqc - online authorisation requested"),
 		arg_lit0("aA",  "apdu",     "show APDU reqests and responses"),
 		arg_lit0("tT",  "tlv",      "TLV decode results of selected applets"),
-<<<<<<< HEAD
-		arg_str1(NULL,  NULL,       "<HEX CDOLdata>", NULL),
-=======
 		arg_strx1(NULL,  NULL,      "<HEX CDOLdata>", NULL),
->>>>>>> 11146fc1
 		arg_param_end
 	};
 	CLIExecWithReturn(cmd, argtable, false);
@@ -481,11 +457,7 @@
 		arg_lit0("kK",  "keep",    "keep field ON for next command"),
 		arg_lit0("aA",  "apdu",    "show APDU reqests and responses"),
 		arg_lit0("tT",  "tlv",     "TLV decode results of selected applets"),
-<<<<<<< HEAD
-		arg_str1(NULL,  NULL,      "<HEX DDOLdata>", NULL),
-=======
 		arg_strx1(NULL,  NULL,     "<HEX DDOLdata>", NULL),
->>>>>>> 11146fc1
 		arg_param_end
 	};
 	CLIExecWithReturn(cmd, argtable, false);
