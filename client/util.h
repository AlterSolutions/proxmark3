//-----------------------------------------------------------------------------
// Copyright (C) 2010 iZsh <izsh at fail0verflow.com>
//
// This code is licensed to you under the terms of the GNU GPL, version 2 or,
// at your option, any later version. See the LICENSE.txt file for the text of
// the license.
//-----------------------------------------------------------------------------
// utilities
//-----------------------------------------------------------------------------

#ifndef UTIL_H__
#define UTIL_H__

#include <stdint.h>
#include <stddef.h>

#ifndef ROTR
# define ROTR(x,n) (((uintmax_t)(x) >> (n)) | ((uintmax_t)(x) << ((sizeof(x) * 8) - (n))))
#endif
#ifndef MIN
# define MIN(a, b) (((a) < (b)) ? (a) : (b))
#endif
#ifndef MAX
# define MAX(a, b) (((a) > (b)) ? (a) : (b))
#endif

#define EVEN                        0
#define ODD                         1

extern int ukbhit(void);

extern void AddLogLine(char *fileName, char *extData, char *c);
extern void AddLogHex(char *fileName, char *extData, const uint8_t * data, const size_t len);
extern void AddLogUint64(char *fileName, char *extData, const uint64_t data);
extern void AddLogCurrentDT(char *fileName);
extern void FillFileNameByUID(char *fileName, uint8_t * uid, char *ext, int byteCount);

extern void print_hex(const uint8_t * data, const size_t len);
extern char *sprint_hex(const uint8_t * data, const size_t len);
extern char *sprint_bin(const uint8_t * data, const size_t len);
extern char *sprint_bin_break(const uint8_t *data, const size_t len, const uint8_t breaks);
extern char *sprint_hex_ascii(const uint8_t *data, const size_t len);
extern char *sprint_ascii(const uint8_t *data, const size_t len);

extern void num_to_bytes(uint64_t n, size_t len, uint8_t* dest);
extern uint64_t bytes_to_num(uint8_t* src, size_t len);
extern void num_to_bytebits(uint64_t	n, size_t len, uint8_t *dest);
extern void num_to_bytebitsLSBF(uint64_t n, size_t len, uint8_t *dest);
extern char *printBits(size_t const size, void const * const ptr);
extern uint8_t *SwapEndian64(const uint8_t *src, const size_t len, const uint8_t blockSize);
extern void SwapEndian64ex(const uint8_t *src, const size_t len, const uint8_t blockSize, uint8_t *dest);

extern char param_getchar(const char *line, int paramnum);
extern int param_getptr(const char *line, int *bg, int *en, int paramnum);
extern uint8_t param_get8(const char *line, int paramnum);
extern uint8_t param_get8ex(const char *line, int paramnum, int deflt, int base);
extern uint32_t param_get32ex(const char *line, int paramnum, int deflt, int base);
extern uint64_t param_get64ex(const char *line, int paramnum, int deflt, int base);
extern uint8_t param_getdec(const char *line, int paramnum, uint8_t *destination);
extern uint8_t param_isdec(const char *line, int paramnum);
extern int param_gethex(const char *line, int paramnum, uint8_t * data, int hexcnt);
extern int param_gethex_ex(const char *line, int paramnum, uint8_t * data, int *hexcnt);
extern int param_getstr(const char *line, int paramnum, char * str);

extern int hextobinarray( char *target,  char *source);
extern int hextobinstring( char *target,  char *source);
extern int binarraytohex( char *target,  char *source,  int length);
extern void binarraytobinstring(char *target,  char *source,  int length);
extern uint8_t GetParity( uint8_t *string, uint8_t type,  int length);
extern void wiegand_add_parity(uint8_t *target, uint8_t *source, uint8_t length);

<<<<<<< HEAD
void num_to_bytes(uint64_t n, size_t len, uint8_t* dest);
uint64_t bytes_to_num(uint8_t* src, size_t len);
void num_to_bytebits(uint64_t	n, size_t len, uint8_t *dest);
void num_to_bytebitsLSBF(uint64_t n, size_t len, uint8_t *dest);
char * printBits(size_t const size, void const * const ptr);
uint32_t SwapBits(uint32_t value, int nrbits);
uint8_t *SwapEndian64(const uint8_t *src, const size_t len, const uint8_t blockSize);
void SwapEndian64ex(const uint8_t *src, const size_t len, const uint8_t blockSize, uint8_t *dest);
=======
extern void xor(unsigned char *dst, unsigned char *src, size_t len);
extern int32_t le24toh(uint8_t data[3]);
extern uint32_t le32toh (uint8_t *data);
extern void rol(uint8_t *data, const size_t len);
>>>>>>> 02069dbb

extern void clean_ascii(unsigned char *buf, size_t len);

// timer functions/macros
#ifdef _WIN32
# include <windows.h>
# define sleep(n) Sleep(1000 *(n))
# define msleep(n) Sleep((n))
#else
extern void msleep(uint32_t n);		// sleep n milliseconds
#endif // _WIN32

extern uint64_t msclock(); 			// a milliseconds clock

#endif // UTIL_H__<|MERGE_RESOLUTION|>--- conflicted
+++ resolved
@@ -47,6 +47,7 @@
 extern void num_to_bytebits(uint64_t	n, size_t len, uint8_t *dest);
 extern void num_to_bytebitsLSBF(uint64_t n, size_t len, uint8_t *dest);
 extern char *printBits(size_t const size, void const * const ptr);
+extern uint32_t SwapBits(uint32_t value, int nrbits);
 extern uint8_t *SwapEndian64(const uint8_t *src, const size_t len, const uint8_t blockSize);
 extern void SwapEndian64ex(const uint8_t *src, const size_t len, const uint8_t blockSize, uint8_t *dest);
 
@@ -69,21 +70,10 @@
 extern uint8_t GetParity( uint8_t *string, uint8_t type,  int length);
 extern void wiegand_add_parity(uint8_t *target, uint8_t *source, uint8_t length);
 
-<<<<<<< HEAD
-void num_to_bytes(uint64_t n, size_t len, uint8_t* dest);
-uint64_t bytes_to_num(uint8_t* src, size_t len);
-void num_to_bytebits(uint64_t	n, size_t len, uint8_t *dest);
-void num_to_bytebitsLSBF(uint64_t n, size_t len, uint8_t *dest);
-char * printBits(size_t const size, void const * const ptr);
-uint32_t SwapBits(uint32_t value, int nrbits);
-uint8_t *SwapEndian64(const uint8_t *src, const size_t len, const uint8_t blockSize);
-void SwapEndian64ex(const uint8_t *src, const size_t len, const uint8_t blockSize, uint8_t *dest);
-=======
 extern void xor(unsigned char *dst, unsigned char *src, size_t len);
 extern int32_t le24toh(uint8_t data[3]);
 extern uint32_t le32toh (uint8_t *data);
 extern void rol(uint8_t *data, const size_t len);
->>>>>>> 02069dbb
 
 extern void clean_ascii(unsigned char *buf, size_t len);
 
