--- conflicted
+++ resolved
@@ -28,11 +28,8 @@
 uint8_t DemodBuffer[MAX_DEMOD_BUF_LEN];
 uint8_t g_debugMode=0;
 size_t DemodBufferLen=0;
-<<<<<<< HEAD
 int g_DemodStartIdx=0;
 int g_DemodClock=0;
-=======
->>>>>>> bb4e6dbd
 
 static int CmdHelp(const char *Cmd);
 
@@ -810,12 +807,8 @@
 	if (size > 0) {
 		setDemodBuf(BitStream,size,0);
 		setClockGrid(rfLen, startIdx);
-<<<<<<< HEAD
-	
-=======
-
->>>>>>> bb4e6dbd
-		// Now output the bitstream to the scrollback by line of 16 bits
+
+    // Now output the bitstream to the scrollback by line of 16 bits
 		if (verbose || g_debugMode) {
 			PrintAndLog("\nUsing Clock:%u, invert:%u, fchigh:%u, fclow:%u", (unsigned int)rfLen, (unsigned int)invert, (unsigned int)fchigh, (unsigned int)fclow);
 			PrintAndLog("%s decoded bitstream:",GetFSKType(fchigh,fclow,invert));
@@ -1074,13 +1067,11 @@
 }
 
 void setClockGrid(int clk, int offset) {
-<<<<<<< HEAD
 	g_DemodStartIdx = offset;
 	g_DemodClock = clk;
 	if (g_debugMode) PrintAndLog("demodoffset %d, clk %d",offset,clk);
-=======
->>>>>>> bb4e6dbd
-	if (offset > clk) offset %= clk;
+
+  if (offset > clk) offset %= clk;
 	if (offset < 0) offset += clk;
 
 	if (offset > GraphTraceLen || offset < 0) return;
